import fastplotlib as fpl
import imageio.v3 as iio
import matplotlib.pyplot as plt
import numpy as np
import plotly.express as px

<<<<<<< HEAD
from preswald import (
    connect,
    fastplotlib,
    get_df,
    matplotlib,
    plotly,
    sidebar,
    table,
    text,
)
from preswald.engine.service import PreswaldService

=======
from preswald import chat, connect, get_df, matplotlib, plotly, sidebar, table, text
>>>>>>> 7f05c418

service = service = PreswaldService.get_instance()

# Report Title
text(
    "# Iris Data Viz with Preswald \n This report provides a visual analysis of the famous Iris dataset. Each plot explores different characteristics of the iris flowers across three species: Setosa, Versicolor, and Virginica."
)

# Load the CSV
connect()  # Load in all sources, which by default is the iris_csv
df = get_df("iris_csv")

# 1. Scatter plot - Sepal Length vs Sepal Width
text(
    "## Sepal Length vs Sepal Width \n This scatter plot shows the relationship between sepal length and sepal width for different iris species. We can see that Setosa is well-separated from the other two species, while Versicolor and Virginica show some overlap."
)
fig1 = px.scatter(
    df,
    x="sepal.length",
    y="sepal.width",
    color="variety",
    title="Sepal Length vs Sepal Width",
    labels={"sepal.length": "Sepal Length", "sepal.width": "Sepal Width"},
)
fig1.update_layout(template="plotly_white")
plotly(fig1)

# 2. Histogram of Sepal Length
text(
    "## Distribution of Sepal Length \n This histogram displays the distribution of sepal lengths across the three iris species. Setosa tends to have shorter sepals, while Virginica generally has longer sepals."
)
fig3 = px.histogram(
    df, x="sepal.length", color="variety", title="Distribution of Sepal Length"
)
fig3.update_layout(template="plotly_white")
plotly(fig3)

# 3. Box plot of Sepal Width by Species
text(
    "## Sepal Width Distribution by Species \n This box plot shows the spread of sepal widths for each iris species. Setosa generally has wider sepals, while Versicolor and Virginica have a more similar range of values."
)
fig5 = px.box(
    df,
    x="variety",
    y="sepal.width",
    color="variety",
    title="Sepal Width Distribution by Species",
)
fig5.update_layout(template="plotly_white")
plotly(fig5)

# 4. Violin plot of Sepal Length by Species
text(
    "## Sepal Length Distribution by Species \n The violin plot provides a better understanding of the distribution of sepal lengths within each species. We can see the density of values and how they vary across species."
)
fig7 = px.violin(
    df,
    x="variety",
    y="sepal.length",
    color="variety",
    title="Sepal Length Distribution by Species",
)
fig7.update_layout(template="plotly_white")
plotly(fig7)

# 5. Density contour plot - Sepal Length vs Petal Length
text(
    "## Density Contour: Sepal Length vs Petal Length \n This density contour plot illustrates the relationship between sepal length and petal length. It highlights where the highest concentrations of data points occur for each species."
)
fig10 = px.density_contour(
    df,
    x="sepal.length",
    y="petal.length",
    color="variety",
    title="Density Contour of Sepal Length vs Petal Length",
)
fig10.update_layout(template="plotly_white")
plotly(fig10)

# 6. Fastplotlib Examples

# Retrieve client_id from component state
client_id = service.get_component_state("client_id")

sidebar(defaultopen=True)
text("# Fastplotlib Examples")

# 6.1. Simple Image Plot
text("## Simple Image Plot")
fig = fpl.Figure(size=(700, 560), canvas="offscreen")
fig._client_id = client_id
fig._label = "Simple Image Plot"
data = iio.imread("images/logo.png")
fig[0, 0].add_image(data)
fastplotlib(fig)

# 6.2. Line Plot
text("## Line Plot")
x = np.linspace(-1, 10, 100)
y = np.sin(x)
sine = np.column_stack([x, y])
fig = fpl.Figure(size=(700, 560), canvas="offscreen")
fig._client_id = client_id
fig._label = "Line Plot"
fig[0, 0].add_line(data=sine, colors="w")
fastplotlib(fig)

# 6.3. Line Plot with Color Maps
text("## Line Plot ColorMap")
fig = fpl.Figure(size=(700, 560), canvas="offscreen")
fig._client_id = client_id
fig._label = "Line Plot Color Map"
xs = np.linspace(-10, 10, 100)
ys = np.sin(xs)
sine = np.dstack([xs, ys])[0]
ys = np.cos(xs) - 5
cosine = np.dstack([xs, ys])[0]

sine_graphic = fig[0, 0].add_line(
    data=sine, thickness=10, cmap="plasma", cmap_transform=sine[:, 1]
)
labels = [0] * 25 + [5] * 10 + [1] * 35 + [2] * 30
cosine_graphic = fig[0, 0].add_line(
    data=cosine, thickness=10, cmap="tab10", cmap_transform=labels
)
fastplotlib(fig)

# 6.4. Scatter Plot from Iris dataset
text("## Scatter Plot")
x = df["sepal.length"].tolist()
y = df["petal.width"].tolist()
variety = df["variety"].tolist()
data = np.column_stack((x, y))
color_map = {"Setosa": "yellow", "Versicolor": "cyan", "Virginica": "magenta"}
colors = [color_map[v] for v in variety]

fig = fpl.Figure(size=(700, 560), canvas="offscreen")
fig._client_id = client_id
fig._label = "Scatter Plot"
fig[0, 0].add_scatter(data=data, sizes=4, colors=colors)
fastplotlib(fig)

# Show the first 10 rows of the dataset
text(
    "## Sample of the Iris Dataset \n Below is a preview of the first 10 rows of the dataset, showing key measurements for each iris species."
)
table(df, limit=10)

# Create a simple sine wave plot
x = np.linspace(0, 10, 100)
y = np.sin(x)

fig, ax = plt.subplots()
ax.plot(x, y)
ax.set_title("Sine Wave Test")

# Render Matplotlib figure in the Preswald app
matplotlib(fig)

# Add an interactive chat interface
text(
    "## Interactive Chat Interface\nUse this chat interface to ask questions about the iris dataset analysis. You can inquire about specific patterns, request explanations of the visualizations, or ask for additional insights."
)

chat("iris_csv")<|MERGE_RESOLUTION|>--- conflicted
+++ resolved
@@ -4,8 +4,9 @@
 import numpy as np
 import plotly.express as px
 
-<<<<<<< HEAD
+
 from preswald import (
+    chat,
     connect,
     fastplotlib,
     get_df,
@@ -16,10 +17,6 @@
     text,
 )
 from preswald.engine.service import PreswaldService
-
-=======
-from preswald import chat, connect, get_df, matplotlib, plotly, sidebar, table, text
->>>>>>> 7f05c418
 
 service = service = PreswaldService.get_instance()
 
