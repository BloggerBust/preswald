import React, { memo, useEffect } from 'react';

// Widgets
import AlertWidget from './widgets/AlertWidget';
import ButtonWidget from './widgets/ButtonWidget';
import ChatWidget from './widgets/ChatWidget';
import CheckboxWidget from './widgets/CheckboxWidget';
import ConnectionInterfaceWidget from './widgets/ConnectionInterfaceWidget';
import DAGVisualizationWidget from './widgets/DAGVisualizationWidget';
import DataVisualizationWidget from './widgets/DataVisualizationWidget';
import FastplotlibWidget from './widgets/FastplotlibWidget';
import ImageWidget from './widgets/ImageWidget';
import MarkdownRendererWidget from './widgets/MarkdownRendererWidget';
import MatplotlibWidget from './widgets/MatplotlibWidget';
import ProgressWidget from './widgets/ProgressWidget';
import SelectboxWidget from './widgets/SelectboxWidget';
import SidebarWidget from './widgets/SidebarWidget';
import SliderWidget from './widgets/SliderWidget';
import SpinnerWidget from './widgets/SpinnerWidget';
import TableViewerWidget from './widgets/TableViewerWidget';
import TextInputWidget from './widgets/TextInputWidget';
import TopbarWidget from './widgets/TopbarWidget';
import UnknownWidget from './widgets/UnknownWidget';

// Utilities
import { createExtractKeyProps } from '../utils/extractKeyProps';
import { comm } from '@/utils/websocket';

// UI components
import { Alert, AlertDescription } from '@/components/ui/alert';
import { cn } from '@/lib/utils';

const extractKeyProps = createExtractKeyProps();

// Error boundary component
class ErrorBoundary extends React.Component {
  constructor(props) {
    super(props);
    this.state = { hasError: false, error: null };
  }

  static getDerivedStateFromError(error) {
    return { hasError: true, error };
  }

  componentDidCatch(error, errorInfo) {
    console.error('[DynamicComponents] Component Error:', error, errorInfo);
  }

  render() {
    if (this.state.hasError) {
      return (
        <Alert variant="destructive">
          <AlertDescription>
            {this.state.error?.message || 'Error rendering component'}
          </AlertDescription>
        </Alert>
      );
    }

    return this.props.children;
  }
}

// Memoized component wrapper
const MemoizedComponent = memo(
  ({
    component,
    index,
    handleUpdate,
    extractKeyProps,
    sidebarOpen,
    setSidebarOpen,
    isCollapsed,
    setIsCollapsed,
  }) => {
    const [componentId, componentKey, props] = extractKeyProps(component, index);

    switch (component.type) {
      case 'sidebar':
        return <SidebarWidget defaultOpen={component.defaultopen} />;

      case 'button':
        return (
          <ButtonWidget
            key={componentKey}
            {...props}
            label={component.label || 'Button'}
            variant={component.variant || 'outline'}
            size={component.size || 'default'}
            disabled={component.disabled || false}
            loading={component.loading || false}
            onClick={() => handleUpdate(componentId, true)}
          />
        );

      case 'matplotlib':
        return <MatplotlibWidget key={componentKey} {...props} image={component.image} />;

      case 'slider':
        return (
          <SliderWidget
            key={componentKey}
            {...props}
            label={component.label || 'Slider'}
            min={component.min || 0}
            max={component.max || 100}
            step={component.step || 1}
            value={component.value !== undefined ? component.value : 50}
            onChange={(value) => handleUpdate(componentId, value)}
            disabled={component.disabled}
            showValue={component.showValue !== undefined ? component.showValue : true}
            showMinMax={component.showMinMax !== undefined ? component.showMinMax : true}
            variant={component.variant || 'default'}
          />
        );

      case 'text_input':
        return (
          <TextInputWidget
            key={componentKey}
            {...props}
            label={component.label}
            placeholder={component.placeholder}
            value={component.value || ''}
            onChange={(value) => handleUpdate(componentId, value)}
            error={component.error}
            disabled={component.disabled}
            required={component.required}
            type={component.type || 'text'}
            size={component.size || 'default'}
            variant={component.variant || 'default'}
          />
        );

      case 'topbar':
        return <TopbarWidget key={componentKey} {...props} />;

      case 'checkbox':
        return (
          <CheckboxWidget
            key={componentKey}
            {...props}
            label={component.label || 'Checkbox'}
            checked={!!component.value}
            description={component.description}
            disabled={component.disabled}
            onChange={(value) => handleUpdate(componentId, value)}
          />
        );

      case 'selectbox':
        return (
          <SelectboxWidget
            key={componentKey}
            {...props}
            label={component.label}
            options={component.options || []}
            value={component.value || (component.options && component.options[0]) || ''}
            onChange={(value) => handleUpdate(componentId, value)}
            placeholder={component.placeholder}
            disabled={component.disabled}
            error={component.error}
            required={component.required}
            size={component.size || 'default'}
          />
        );

      case 'progress':
        return (
          <ProgressWidget
            key={componentKey}
            {...props}
            label={component.label || 'Progress'}
            value={component.value !== undefined ? component.value : 0}
            steps={component.steps}
            showValue={component.showValue !== undefined ? component.showValue : true}
            size={component.size || 'default'}
          />
        );

      case 'spinner':
        return (
          <SpinnerWidget
            key={componentKey}
            {...props}
            label={component.label || 'Loading...'}
            size={component.size || 'default'}
            variant={component.variant || 'default'}
            showLabel={component.showLabel !== undefined ? component.showLabel : true}
          />
        );

      case 'alert':
        return (
          <AlertWidget
            key={componentKey}
            {...props}
            level={component.level || 'info'}
            message={component.message || component.content || ''}
          />
        );

      case 'image':
        return (
          <ImageWidget
            key={componentKey}
            {...props}
            src={component.src}
            alt={component.alt || ''}
            size={component.size || 'medium'}
            rounded={component.rounded !== undefined ? component.rounded : true}
            withCard={component.withCard}
            aspectRatio={component.aspectRatio || 1}
            objectFit={component.objectFit || 'cover'}
          />
        );

      case 'text':
        return (
          <MarkdownRendererWidget
            key={componentKey}
            {...props}
            markdown={component.markdown || component.content || component.value || ''}
            error={component.error}
            variant={component.variant || 'default'}
          />
        );

      case 'chat':
        return (
          <ChatWidget
            key={componentKey}
            {...props}
            sourceId={component.config?.source || null}
            sourceData={component.config?.data || null}
            value={component.value || component.state || { messages: [] }}
            onChange={(value) => {
              handleUpdate(componentId, value);
            }}
          />
        );

      case 'table':
        return (
          <TableViewerWidget
<<<<<<< HEAD
            key={componentKey}
            {...props}
            data={component.data || []}
            title={component.title || 'Table Viewer'}
            variant={component.variant || 'default'}
            showTitle={component.showTitle !== undefined ? component.showTitle : true}
            striped={component.striped !== undefined ? component.striped : true}
            dense={component.dense !== undefined ? component.dense : false}
            hoverable={component.hoverable !== undefined ? component.hoverable : true}
=======
            {...commonProps}
            rowData={component.data || []}
            title={component.title || 'Table Viewer'}
            variant={component.variant || 'default'}
            showTitle={component.showTitle ?? true}
            striped={component.striped ?? true}
            dense={component.dense ?? false}
            hoverable={component.hoverable ?? true}
            className={component.className}
>>>>>>> 4936ac4e
          />
        );

      case 'connection':
        return (
          <ConnectionInterfaceWidget
            key={componentKey}
            {...props}
            disabled={component.disabled}
            onConnect={(connectionData) => handleUpdate(componentId, connectionData)}
          />
        );

      case 'plot':
        return (
          <DataVisualizationWidget
            key={componentKey}
            {...props}
            data={component.data || {}}
            layout={component.layout || {}}
            config={component.config || {}}
          />
        );

      case 'dag':
        return <DAGVisualizationWidget key={componentKey} {...props} data={component.data || {}} />;

      case 'fastplotlib_component':
        const { className, data, config, label, src } = component;
        return (
          <FastplotlibWidget
            key={componentKey}
            {...props}
            data={component.data}
            config={component.config}
            src={src}
            label={label}
            className={className}
            clientId={comm.clientId}
          />
        );

      default:
        console.warn(`[DynamicComponents] Unknown component type: ${component.type}`);
        return (
          <UnknownWidget
            key={componentKey}
            {...props}
            type={component.type || 'unknown'}
            variant={component.variant || 'default'}
          />
        );
    }
  },
  (prevProps, nextProps) => {
    // Custom comparison function for memoization
    return (
      prevProps.component.id === nextProps.component.id &&
      prevProps.component.value === nextProps.component.value &&
      prevProps.component.error === nextProps.component.error &&
      prevProps.index === nextProps.index
    );
  }
);

const DynamicComponents = ({ components, onComponentUpdate }) => {
  useEffect(() => {
    extractKeyProps.reset();
  }, []);

  console.log('[DynamicComponents] Rendering with components:', components);

  if (!components?.rows) {
    console.warn('[DynamicComponents] No components or invalid structure received');
    return null;
  }

  const handleUpdate = (componentId, value) => {
    console.log(`[DynamicComponents] Component update triggered:`, {
      componentId,
      value,
      timestamp: new Date().toISOString(),
    });
    onComponentUpdate(componentId, value);
  };

  const renderRow = (row, rowIndex) => {
    if (!Array.isArray(row)) {
      console.warn(`[DynamicComponents] Invalid row at index ${rowIndex}`);
      return null;
    }

    return (
      <div key={`row-${rowIndex}`} className="dynamiccomponent-row">
        {row.map((component, index) => {
          if (!component) return null;

          const componentKey = component.id || `component-${index}`;

          return (
            <React.Fragment key={componentKey}>
              <div
                className={cn(
                  'dynamiccomponent-component',
                  component.type === 'separator' && 'dynamiccomponent-hidden'
                )}
                style={{ flex: component.flex || 1 }}
              >
                <ErrorBoundary>
                  <MemoizedComponent
                    component={component}
                    index={index}
                    handleUpdate={handleUpdate}
                    extractKeyProps={extractKeyProps}
                  />
                </ErrorBoundary>
              </div>
              {index < row.length - 1 && <div className="dynamiccomponent-separator" />}
            </React.Fragment>
          );
        })}
      </div>
    );
  };

  return (
    <div className="dynamiccomponent-container">
      {components.rows.map((row, index) => renderRow(row, index))}
    </div>
  );
};

export default memo(DynamicComponents);<|MERGE_RESOLUTION|>--- conflicted
+++ resolved
@@ -244,18 +244,8 @@
       case 'table':
         return (
           <TableViewerWidget
-<<<<<<< HEAD
-            key={componentKey}
-            {...props}
-            data={component.data || []}
-            title={component.title || 'Table Viewer'}
-            variant={component.variant || 'default'}
-            showTitle={component.showTitle !== undefined ? component.showTitle : true}
-            striped={component.striped !== undefined ? component.striped : true}
-            dense={component.dense !== undefined ? component.dense : false}
-            hoverable={component.hoverable !== undefined ? component.hoverable : true}
-=======
-            {...commonProps}
+            key={componentKey}
+            {...props}
             rowData={component.data || []}
             title={component.title || 'Table Viewer'}
             variant={component.variant || 'default'}
@@ -264,7 +254,6 @@
             dense={component.dense ?? false}
             hoverable={component.hoverable ?? true}
             className={component.className}
->>>>>>> 4936ac4e
           />
         );
 
