import asyncio
import builtins
import logging
import os
import sys
import threading
import time
import traceback
from collections.abc import Callable
from contextlib import contextmanager
from enum import Enum
from pathlib import Path
from typing import Any

from preswald.engine.transformers.reactive_runtime import transform_source
from preswald.utils import reactivity_explicitly_disabled


logger = logging.getLogger(__name__)


class ScriptState(Enum):
    """Manages the state of a running script."""

    INITIAL = "INITIAL"
    RUNNING = "RUNNING"
    STOPPED = "STOPPED"
    ERROR = "ERROR"


class ScriptRunner:
    def __init__(
        self,
        session_id: str,
        send_message_callback: Callable,
        initial_states: dict | None = None,
    ):
        """Initialize the ScriptRunner with enhanced state management.

        Args:
            session_id: Unique identifier for this session
            send_message_callback: Async callback to send messages to frontend
            initial_states: Initial widget states if any
        """
        self.session_id = session_id
        self._send_message_callback = send_message_callback
        self.script_path: str | None = None
        self.widget_states = initial_states or {}
        self._state = ScriptState.INITIAL
        self._last_run_time = 0
        self._run_count = 0
        self._lock = threading.Lock()
        self._script_globals = {}

<<<<<<< HEAD
        from .service import PreswaldService # deferred import to avoid cyclic dependency
=======
        from .service import (
            PreswaldService,  # deferred import to avoid cyclic dependency
        )

>>>>>>> b332d4af
        self._service = PreswaldService.get_instance()

        logger.info(f"[ScriptRunner] Initialized with session_id: {session_id}")
        if initial_states:
            logger.info(f"[ScriptRunner] Loaded initial states: {initial_states}")

    async def send_message(self, msg: dict):
        """Send a message to the frontend."""
        try:
            await self._send_message_callback(msg)
        except Exception as e:
            logger.error(f"[ScriptRunner] Error sending message: {e}")

    @property
    def is_running(self) -> bool:
        """Thread-safe check if script is running."""
        with self._lock:
            return self._state == ScriptState.RUNNING

    async def start(self, script_path: str):
        """Start running the script with enhanced validation.

        Args:
            script_path: Path to the script file to run
        """
        script_file = Path(script_path)
        if not script_file.exists():
            error_msg = f"Script file not found: {script_path}"
            logger.error(f"[ScriptRunner] {error_msg}")
            await self._send_error(error_msg)
            return

        logger.info(f"[ScriptRunner] Starting execution: {script_path}")
        with self._lock:
            self.script_path = script_path
            self._state = ScriptState.RUNNING
            self._run_count = 0

        if reactivity_explicitly_disabled():
           self._service.disable_reactivity()
        else:
            logger.info("[ScriptRunner] Reactivity is disabled by configuration")

        try:
            await self.run_script()
        except Exception as e:
            await self._send_error(f"Failed to start script: {e!s}")
            self._state = ScriptState.ERROR

    async def stop(self):
        """Stop the script and clean up resources."""
        try:
            logger.info(f"[ScriptRunner] Stopping script for session {self.session_id}")

            self._state = ScriptState.STOPPED
            logger.info(f"[ScriptRunner] Script stopped for session {self.session_id}")
        except Exception as e:
            logger.error(f"[ScriptRunner] Error stopping script: {e}")
            raise

    async def rerun(self, new_widget_states: dict[str, Any] | None = None):
        """
        Rerun the script in response to updated widget state.

        This uses DAG-based dependency tracking (from AST instrumentation in Phase 3)
        to determine which atoms are affected and should be recomputed.

        Fallback to full rerun is triggered if affected atoms cannot be determined.

        Args:
            new_widget_states (dict[str, Any] | None): Updated component states (by ID).
        """

        # Basic debouncing - skip if last run was too recent
        current_time = time.time()
        if current_time - self._last_run_time < 0.1:
            logger.info("[ScriptRunner] Skipping rerun due to debounce")
            return

        if not new_widget_states:
            logger.info("[ScriptRunner] No new states for rerun")
            return

        if not self._service.is_reactivity_enabled:
            logger.info("[ScriptRunner] Reactivity disabled — rerunning entire script with updated widget state")
            return await self.run_script()

        try:
            with self._lock:
                for component_id, value in new_widget_states.items():
                    old_value = self.widget_states.get(component_id)
                    self.widget_states[component_id] = value
<<<<<<< HEAD
                    if logger.isEnabledFor(logging.DEBUG):
                        logger.debug(f"[ScriptRunner] Updated state: {component_id=} -> {value=} (was {old_value=})")
=======
                    logger.debug(
                        f"[ScriptRunner] Updated state: {component_id} = {value} (was {old_value})"
                    )
>>>>>>> b332d4af
                self._run_count += 1
                self._last_run_time = current_time

            # determine affected components and force recomputation
            changed_component_ids = set(new_widget_states.keys())
            workflow = self._service.get_workflow()

            changed_atoms = set()
            for cid in changed_component_ids:
                atom = workflow.get_component_producer(cid)
                if atom:
                    changed_atoms.add(atom)
                else:
                    logger.warning(f"[ScriptRunner] No producer found for component_id: {cid}")

            affected_atoms = workflow._get_affected_atoms(changed_atoms)

            # Inject updated widget states into workflow context before executing
            for component_id, new_value in self.widget_states.items():
                producer_atom = workflow.get_component_producer(component_id)
                if producer_atom:
                    workflow.context.set_variable(producer_atom, new_value)

            if not changed_atoms and not affected_atoms:
                logger.warning("[ScriptRunner] No atoms affected — falling back to full script rerun")
                if logger.isEnabledFor(logging.DEBUG):
                    logger.debug(f"[ScriptRunner] changed_atoms = {changed_atoms}, component_ids = {changed_component_ids}")

                # Fallback: reset all DAG and component state before rerunning
                self._service.disable_reactivity()
                workflow.reset()
                self._service.clear_components()
                self._script_globals = {
                    "__file__": self.script_path,
                    "workflow": workflow,
                    "widget_states": self.widget_states,
                }

                await self.run_script()
                return

            if logger.isEnabledFor(logging.DEBUG):
                logger.debug(f"[ScriptRunner] Rerun using DAG reactivity with {len(affected_atoms)} affected atoms")
                logger.debug(f"[ScriptRunner] {changed_atoms=}, {affected_atoms=}")

            self._service.force_recompute(affected_atoms)
            results = workflow.execute(recompute_atoms=affected_atoms)

            # Ensure layout rendering happens for all atoms
            for atom_name, result in results.items():
                with self._service.active_atom(atom_name):
                    if result is not None:
<<<<<<< HEAD
                        value = result.value if hasattr(result, 'value') else None
                        if (
                            hasattr(value, "_preswald_component_type")  # identifies a component created by with_render_tracking
                            or (isinstance(value, dict) and "type" in value)  # fallback safety
                        ):
                            self._service.append_component(value)
                        else:
                            logger.info(f"[ScriptRunner] Skipping non-component value for {atom_name=}")
                            if logger.isEnabledFor(logging.DEBUG):
                                logger.debug(f"[ScriptRunner] {atom_name=} -> {result!r}")
=======
                        value = result.value if hasattr(result, "value") else None
                        if value is not None:
                            self._service.append_component(
                                {"id": atom_name, "value": value}
                            )
>>>>>>> b332d4af

            components = self._service.get_rendered_components()
            logger.info(f"[ScriptRunner] Rendered {len(components)} components (rerun)")

            if components:
<<<<<<< HEAD
                await self.send_message({"type": "components", "components": components})
                if logger.isEnabledFor(logging.DEBUG):
                    logger.debug(f"[ScriptRunner] Sent components to frontend {components=}")
                else:
                    logger.info(f"[ScriptRunner] Sent components to frontend")

            logger.info(f"[ScriptRunner] Rerun completed in {time.time() - current_time:.2f}s (total)")
            workflow.debug_print_dag()
=======
                await self.send_message(
                    {"type": "components", "components": components}
                )
                logger.info("[ScriptRunner] Sent components to frontend")
>>>>>>> b332d4af

        except Exception as e:
            error_msg = f"Error updating widget states: {e!s}"
            logger.error(f"[ScriptRunner] {error_msg}", exc_info=True)
            await self._send_error(error_msg)
            self._state = ScriptState.ERROR

    async def _send_error(self, message: str, include_traceback: bool = True):
        """Send error message to frontend.

        Args:
            message: Error message to send
            include_traceback: Whether to include stack trace
        """
        try:
            error_content = {
                "message": message,
                "stack_trace": traceback.format_exc() if include_traceback else None,
            }
            await self.send_message({"type": "error", "content": error_content})
        except Exception as e:
            logger.error(f"[ScriptRunner] Failed to send error message: {e}")

    @contextmanager
    def _redirect_stdout(self):
        """Capture and redirect stdout with improved buffering."""
        logger.debug("[ScriptRunner] Setting up stdout redirection")

        class PreswaldOutputStream:
            def __init__(self, callback):
                self.callback = callback
                self.buffer = ""
                self._lock = threading.Lock()

            def write(self, text):
                with self._lock:
                    self.buffer += text
                    if "\n" in self.buffer:
                        lines = self.buffer.split("\n")
                        for line in lines[:-1]:
                            if line.strip():
                                if logger.isEnabledFor(logging.DEBUG):
                                    logger.debug(f"[ScriptRunner] Captured output: {line}")
                                asyncio.create_task(  # noqa: RUF006
                                    self.callback(
                                        {"type": "output", "content": line + "\n"}
                                    )
                                )
                        self.buffer = lines[-1]

            def flush(self):
                with self._lock:
                    if self.buffer:
                        if self.buffer.strip():
                            if logger.isEnabledFor(logging.DEBUG):
                                logger.debug(
                                    f"[ScriptRunner] Flushing output: {self.buffer}"
                                )
                            asyncio.create_task(  # noqa: RUF006
                                self.callback(
                                    {"type": "output", "content": self.buffer}
                                )
                            )
                        self.buffer = ""

        old_stdout = sys.stdout
        output_stream = PreswaldOutputStream(self.send_message)
        sys.stdout = output_stream
        try:
            yield
        finally:
            output_stream.flush()
            sys.stdout = old_stdout
            logger.debug("[ScriptRunner] Restored stdout")

    def run_sync(self, script_path: str):
        """Run the script synchronously for CLI tools like export."""
        import asyncio

        self.script_path = script_path
        self._state = ScriptState.RUNNING
        self._run_count = 1

        # block on the async `run_script()` method
        asyncio.run(self.run_script())

    async def run_script(self):
        """
        Execute the user script with a clean workflow state, AST transformation,
        dependency tracking, and final component collection.

        This prepares the runtime environment, executes the script with reactivity enabled,
        and sends generated components back to the frontend. If transformation fails,
        it falls back to executing the raw script without reactivity.
        """
        if not self.is_running or not self.script_path:
            logger.warning("[ScriptRunner] Not running or no script path set")
            return

        # Ensure we run the script from a clear state
        workflow = self._service.get_workflow()
        workflow.reset()

        logger.info(f"[ScriptRunner] Starting script execution {self.script_path=} {self._run_count=}")

        try:
            # Reset state and connect services
            self._service.clear_components()
            self._service.connect_data_manager()

            # Prepare script execution environment
            self._script_globals = {"widget_states": self.widget_states}

            # Capture script output
            with self._redirect_stdout():
                with open(self.script_path, encoding="utf-8") as f:
                    raw_code = f.read()

                current_working_dir = os.getcwd()
                script_dir = os.path.dirname(os.path.realpath(self.script_path))
                os.chdir(script_dir)

                def compile_and_run(src_code, script_path, script_globals, execution_context):
                    code = compile(src_code, script_path, "exec")
                    logger.debug(f"[ScriptRunner] Script compiled {script_path=}")
                    exec(code, script_globals)
                    logger.debug(f"[ScriptRunner] Script executed {execution_context}")

                try:
                    if self._service.is_reactivity_enabled:
                        # Attempt reactive transformation
                        tree, _ = transform_source(raw_code, filename=self.script_path)
                        self._script_globals["workflow"] = workflow
                        compile_and_run(tree, self.script_path, self._script_globals, "(reactive)")
                        workflow.execute_relevant_atoms()
                    else:
                        compile_and_run(raw_code, self.script_path, self._script_globals, "(non-reactive)")
                        workflow.reset() # just to be safe

                except Exception as transform_error:
                    if logger.isEnabledFor(logging.WARNING):
                        logger.warning(
                            "[ScriptRunner] AST transform or reactive execution failed — falling back to full script rerun\n%s",
                            traceback.format_exc()
                        )

                    self._service.disable_reactivity()
                    workflow.reset()
                    self._service.clear_components()
                    self._script_globals = {
                        "__file__": self.script_path,
                        "workflow": workflow,
                        "widget_states": self.widget_states,
                    }

                    compile_and_run(raw_code, self.script_path, self._script_globals, "(fallback, non-reactive)")

                os.chdir(current_working_dir)

            # Collect and process rendered components
            components = self._service.get_rendered_components()
            rows = components.get("rows", [])
            row_count = len(rows)
            logger.debug(f"[ScriptRunner] Rendered components {row_count=}")

            for row in rows:
                for component in row:
                    component_id = component.get("id")
                    if not component_id:
                        continue
                    producer_atom = workflow.get_component_producer(component_id)
                    if producer_atom:
                        with self._service.active_atom(producer_atom):
                            _ = self._service.get_component_state(component_id)
                    else:
                        logger.warning(f"[ScriptRunner] No producer atom found {component_id=}")
                        continue

<<<<<<< HEAD
            if components:
                await self.send_message({"type": "components", "components": components})
                if logger.isEnabledFor(logging.DEBUG):
                    logger.debug(f"[ScriptRunner] Components sent to frontend {components=}")
            workflow.debug_print_dag()
=======
                if components:
                    # Send to frontend
                    await self.send_message(
                        {"type": "components", "components": components}
                    )
                    logger.debug("[ScriptRunner] Sent components to frontend")
>>>>>>> b332d4af

        except Exception as e:
            error_msg = f"Error executing script: {e!s}"
            logger.error(f"[ScriptRunner] {error_msg}", exc_info=True)
            await self._send_error(error_msg)
            self._state = ScriptState.ERROR<|MERGE_RESOLUTION|>--- conflicted
+++ resolved
@@ -52,14 +52,7 @@
         self._lock = threading.Lock()
         self._script_globals = {}
 
-<<<<<<< HEAD
         from .service import PreswaldService # deferred import to avoid cyclic dependency
-=======
-        from .service import (
-            PreswaldService,  # deferred import to avoid cyclic dependency
-        )
-
->>>>>>> b332d4af
         self._service = PreswaldService.get_instance()
 
         logger.info(f"[ScriptRunner] Initialized with session_id: {session_id}")
@@ -152,14 +145,8 @@
                 for component_id, value in new_widget_states.items():
                     old_value = self.widget_states.get(component_id)
                     self.widget_states[component_id] = value
-<<<<<<< HEAD
                     if logger.isEnabledFor(logging.DEBUG):
                         logger.debug(f"[ScriptRunner] Updated state: {component_id=} -> {value=} (was {old_value=})")
-=======
-                    logger.debug(
-                        f"[ScriptRunner] Updated state: {component_id} = {value} (was {old_value})"
-                    )
->>>>>>> b332d4af
                 self._run_count += 1
                 self._last_run_time = current_time
 
@@ -212,7 +199,6 @@
             for atom_name, result in results.items():
                 with self._service.active_atom(atom_name):
                     if result is not None:
-<<<<<<< HEAD
                         value = result.value if hasattr(result, 'value') else None
                         if (
                             hasattr(value, "_preswald_component_type")  # identifies a component created by with_render_tracking
@@ -223,19 +209,11 @@
                             logger.info(f"[ScriptRunner] Skipping non-component value for {atom_name=}")
                             if logger.isEnabledFor(logging.DEBUG):
                                 logger.debug(f"[ScriptRunner] {atom_name=} -> {result!r}")
-=======
-                        value = result.value if hasattr(result, "value") else None
-                        if value is not None:
-                            self._service.append_component(
-                                {"id": atom_name, "value": value}
-                            )
->>>>>>> b332d4af
 
             components = self._service.get_rendered_components()
             logger.info(f"[ScriptRunner] Rendered {len(components)} components (rerun)")
 
             if components:
-<<<<<<< HEAD
                 await self.send_message({"type": "components", "components": components})
                 if logger.isEnabledFor(logging.DEBUG):
                     logger.debug(f"[ScriptRunner] Sent components to frontend {components=}")
@@ -244,12 +222,6 @@
 
             logger.info(f"[ScriptRunner] Rerun completed in {time.time() - current_time:.2f}s (total)")
             workflow.debug_print_dag()
-=======
-                await self.send_message(
-                    {"type": "components", "components": components}
-                )
-                logger.info("[ScriptRunner] Sent components to frontend")
->>>>>>> b332d4af
 
         except Exception as e:
             error_msg = f"Error updating widget states: {e!s}"
@@ -428,20 +400,11 @@
                         logger.warning(f"[ScriptRunner] No producer atom found {component_id=}")
                         continue
 
-<<<<<<< HEAD
             if components:
                 await self.send_message({"type": "components", "components": components})
                 if logger.isEnabledFor(logging.DEBUG):
                     logger.debug(f"[ScriptRunner] Components sent to frontend {components=}")
             workflow.debug_print_dag()
-=======
-                if components:
-                    # Send to frontend
-                    await self.send_message(
-                        {"type": "components", "components": components}
-                    )
-                    logger.debug("[ScriptRunner] Sent components to frontend")
->>>>>>> b332d4af
 
         except Exception as e:
             error_msg = f"Error executing script: {e!s}"
