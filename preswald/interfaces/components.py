--- conflicted
+++ resolved
@@ -10,6 +10,7 @@
 
 # Third-Party
 from inspect import currentframe, getframeinfo
+from typing import Any, Dict, Optional, List
 
 import matplotlib.pyplot as plt
 import numpy as np
@@ -51,25 +52,9 @@
         "size": size,
     }
 
-<<<<<<< HEAD
     return ComponentReturn(message, component)
 
 @with_render_tracking('big_number')
-=======
-    if service.should_render(component_id, component):
-        if logger.isEnabledFor(logging.DEBUG):
-            logger.debug(f"Created component: {component}")
-        service.append_component(component)
-    else:
-        if logger.isEnabledFor(logging.DEBUG):
-            logger.debug(
-                f"No changes detected. skipping append for component {component}"
-            )
-
-    return message
-
-
->>>>>>> 510172f0
 def big_number(
     value: int | float | str,
     label: str | None = None,
@@ -81,11 +66,6 @@
     component_id: Optional[str] = None
 ) -> ComponentReturn:
     """Create a big number metric card component."""
-<<<<<<< HEAD
-=======
-    service = PreswaldService.get_instance()
-    component_id = generate_stable_id("big_number")
->>>>>>> 510172f0
 
     logger.debug(
         f"Creating big number component with id {component_id}, value: {value}"
@@ -136,27 +116,10 @@
         "onClick": True,  # Always enable click handling
     }
 
-<<<<<<< HEAD
     return ComponentReturn(current_value, component)
 
 @with_render_tracking('chat')
 def chat(source: str, table: Optional[str] = None, component_id: Optional[str] = None) -> ComponentReturn:
-=======
-    if service.should_render(component_id, component):
-        if logger.isEnabledFor(logging.DEBUG):
-            logger.debug(f"Created component: {component}")
-        service.append_component(component)
-    else:
-        if logger.isEnabledFor(logging.DEBUG):
-            logger.debug(
-                f"No changes detected. skipping append for component {component}"
-            )
-
-    return current_value
-
-
-def chat(source: str, table: str | None = None) -> dict:
->>>>>>> 510172f0
     """Create a chat component to chat with data source"""
     service = PreswaldService.get_instance()
 
@@ -203,20 +166,7 @@
         },
     }
 
-<<<<<<< HEAD
     return ComponentReturn(component, component)
-=======
-    if service.should_render(component_id, component):
-        if logger.isEnabledFor(logging.DEBUG):
-            logger.debug(f"Created component: {component}")
-        service.append_component(component)
-    else:
-        if logger.isEnabledFor(logging.DEBUG):
-            logger.debug(
-                f"No changes detected. skipping append for component {component}"
-            )
-    return component
->>>>>>> 510172f0
 
 @with_render_tracking('checkbox')
 def checkbox(label: str, default: bool = False, size: float = 1.0, component_id: Optional[str] = None) -> ComponentReturn:
@@ -237,21 +187,7 @@
         "size": size,
     }
 
-<<<<<<< HEAD
     return ComponentReturn(current_value, component)
-=======
-    if service.should_render(component_id, component):
-        if logger.isEnabledFor(logging.DEBUG):
-            logger.debug(f"Created component: {component}")
-        service.append_component(component)
-    else:
-        if logger.isEnabledFor(logging.DEBUG):
-            logger.debug(
-                f"No changes detected. skipping append for component {component}"
-            )
-
-    return current_value
->>>>>>> 510172f0
 
 
 # def fastplotlib(fig: "fplt.Figure", size: float = 1.0) -> str:
@@ -328,13 +264,8 @@
 #     return component_id
 
 
-<<<<<<< HEAD
-# TODO: requires testing
 @with_render_tracking('image')
 def image(src, alt="Image", size=1.0, component_id: Optional[str] = None) -> ComponentReturn:
-    """Create an image component."""
-=======
-def image(src, alt="Image", size=1.0):
     """Create an image component.
 
     Args:
@@ -346,7 +277,6 @@
         alt: Alternative text for the image
         size: Size of the component (0.0-1.0)
     """
->>>>>>> 510172f0
     service = PreswaldService.get_instance()
 
     logger.debug(f"Creating image component with id {component_id}, src: {src}")
@@ -394,27 +324,10 @@
         "size": size,
     }
 
-<<<<<<< HEAD
     return ComponentReturn(component, component)
 
 @with_render_tracking('matplotlib')
 def matplotlib(fig: Optional[plt.Figure] = None, label: str = "plot", component_id: Optional[str] = None) -> ComponentReturn:
-=======
-    if service.should_render(component_id, component):
-        if logger.isEnabledFor(logging.DEBUG):
-            logger.debug(f"Created component: {component}")
-        service.append_component(component)
-    else:
-        if logger.isEnabledFor(logging.DEBUG):
-            logger.debug(
-                f"No changes detected. skipping append for component {component}"
-            )
-
-    return component
-
-
-def matplotlib(fig: plt.Figure | None = None, label: str = "plot") -> str:
->>>>>>> 510172f0
     """Render a Matplotlib figure as a component."""
     service = PreswaldService.get_instance()
 
@@ -435,22 +348,8 @@
         "image": img_b64,  # Store the image data
     }
 
-<<<<<<< HEAD
     return ComponentReturn(component_id, component)  # Returning ID for potential tracking
-=======
-    if service.should_render(component_id, component):
-        if logger.isEnabledFor(logging.DEBUG):
-            logger.debug(f"Created component: {component}")
-        service.append_component(component)
-    else:
-        if logger.isEnabledFor(logging.DEBUG):
-            logger.debug(
-                f"No changes detected. skipping append for component {component}"
-            )
-
-    return component_id  # Returning ID for potential tracking
-
->>>>>>> 510172f0
+
 
 @with_render_tracking('playground')
 def playground(
@@ -544,28 +443,11 @@
         "data": {"columnDefs": column_defs, "rowData": processed_data or []},
     }
 
-<<<<<<< HEAD
-=======
-    if service.should_render(component_id, component):
-        if logger.isEnabledFor(logging.DEBUG):
-            logger.debug(f"Created component: {component}")
-        service.append_component(component)
-    else:
-        if logger.isEnabledFor(logging.DEBUG):
-            logger.debug(
-                f"No changes detected. skipping append for component {component}"
-            )
-
->>>>>>> 510172f0
     # Return the raw DataFrame
     return ComponentReturn(data, component)
 
-<<<<<<< HEAD
 @with_render_tracking('plotly')
 def plotly(fig, size: float = 1.0, component_id: Optional[str] = None) -> ComponentReturn:  # noqa: C901
-=======
-def plotly(fig, size: float = 1.0) -> dict:  # noqa: C901
->>>>>>> 510172f0
     """
     Render a Plotly figure.
 
@@ -694,20 +576,7 @@
             f"[PLOTLY] Total plotly render took {time.time() - start_time:.3f}s"
         )
 
-<<<<<<< HEAD
         return ComponentReturn(component, component)
-=======
-        if service.should_render(component_id, component):
-            if logger.isEnabledFor(logging.DEBUG):
-                logger.debug(f"Created component: {component}")
-            service.append_component(component)
-        else:
-            if logger.isEnabledFor(logging.DEBUG):
-                logger.debug(
-                    f"No changes detected. skipping append for component {component}"
-                )
-        return component
->>>>>>> 510172f0
 
     except Exception as e:
         logger.error(f"[PLOTLY] Error creating plot: {e!s}", exc_info=True)
@@ -732,32 +601,12 @@
         "size": size,
     }
 
-<<<<<<< HEAD
     return ComponentReturn(value, component)
-=======
-    if service.should_render(component_id, component):
-        if logger.isEnabledFor(logging.DEBUG):
-            logger.debug(f"Created component: {component}")
-        service.append_component(component)
-    else:
-        if logger.isEnabledFor(logging.DEBUG):
-            logger.debug(
-                f"No changes detected. skipping append for component {component}"
-            )
-
-    return value
-
->>>>>>> 510172f0
 
 @with_render_tracking('selectbox')
 def selectbox(
-<<<<<<< HEAD
     label: str, options: List[str], default: Optional[str] = None, size: float = 1.0, component_id: Optional[str] = None
 ) -> ComponentReturn:
-=======
-    label: str, options: list[str], default: str | None = None, size: float = 1.0
-) -> str:
->>>>>>> 510172f0
     """Create a select component with consistent ID based on label."""
     service = PreswaldService.get_instance()
     current_value = service.get_component_state(component_id)
@@ -775,49 +624,18 @@
         "size": size,
     }
 
-<<<<<<< HEAD
     logger.debug(f"[selectbox] ID={component_id}, selected={current_value}")
-=======
-    if service.should_render(component_id, component):
-        if logger.isEnabledFor(logging.DEBUG):
-            logger.debug(f"Created component: {component}")
-        service.append_component(component)
-    else:
-        if logger.isEnabledFor(logging.DEBUG):
-            logger.debug(
-                f"No changes detected. skipping append for component {component}"
-            )
->>>>>>> 510172f0
 
     return ComponentReturn(current_value, component)
 
 
-<<<<<<< HEAD
 @with_render_tracking('separator')
 def separator(component_id: Optional[str] = None) -> ComponentReturn:
-=======
-def separator() -> dict:
->>>>>>> 510172f0
     """Create a separator component that forces a new row."""
     component = {"type": "separator", "id": component_id}
 
-<<<<<<< HEAD
     logger.debug(f"[separator] ID={component_id}")
     return ComponentReturn(component, component)
-=======
-    if service.should_render(component_id, component):
-        if logger.isEnabledFor(logging.DEBUG):
-            logger.debug(f"Created component: {component}")
-        service.append_component(component)
-    else:
-        if logger.isEnabledFor(logging.DEBUG):
-            logger.debug(
-                f"No changes detected. skipping append for component {component}"
-            )
-
-    return component
-
->>>>>>> 510172f0
 
 @with_render_tracking('slider')
 def slider(
@@ -848,23 +666,8 @@
         "size": size,
     }
 
-<<<<<<< HEAD
     logger.debug(f"[slider] ID={component_id}, value={current_value}")
     return ComponentReturn(current_value, component)
-=======
-    if service.should_render(component_id, component):
-        if logger.isEnabledFor(logging.DEBUG):
-            logger.debug(f"Created component: {component}")
-        service.append_component(component)
-    else:
-        if logger.isEnabledFor(logging.DEBUG):
-            logger.debug(
-                f"No changes detected. skipping append for component {component}"
-            )
-
-    return current_value
-
->>>>>>> 510172f0
 
 @with_render_tracking('spinner')
 def spinner(
@@ -892,39 +695,14 @@
         "size": size,
     }
 
-<<<<<<< HEAD
     logger.debug(f"[spinner] ID={component_id}")
     return ComponentReturn(None, component)
-=======
-    if service.should_render(component_id, component):
-        if logger.isEnabledFor(logging.DEBUG):
-            logger.debug(f"Created component: {component}")
-        service.append_component(component)
-    else:
-        if logger.isEnabledFor(logging.DEBUG):
-            logger.debug(
-                f"No changes detected. skipping append for component {component}"
-            )
->>>>>>> 510172f0
 
 @with_render_tracking('sidebar')
 def sidebar(defaultopen: bool = False, component_id: Optional[str] = None) -> ComponentReturn:
     """Create a sidebar component."""
 
     component = {"type": "sidebar", "id": component_id, "defaultopen": defaultopen}
-<<<<<<< HEAD
-=======
-    if service.should_render(component_id, component):
-        if logger.isEnabledFor(logging.DEBUG):
-            logger.debug(f"Created component: {component}")
-        service.append_component(component)
-    else:
-        if logger.isEnabledFor(logging.DEBUG):
-            logger.debug(
-                f"No changes detected. skipping append for component {component}"
-            )
-    return component
->>>>>>> 510172f0
 
     logger.debug(f"[sidebar] ID={component_id}, defaultopen={defaultopen}")
     return ComponentReturn(component, component)
@@ -932,13 +710,8 @@
 
 @with_render_tracking('table')
 def table(
-<<<<<<< HEAD
     data: pd.DataFrame, title: Optional[str] = None, limit: Optional[int] = None, component_id: Optional[str] = None
 ) -> ComponentReturn:
-=======
-    data: pd.DataFrame, title: str | None = None, limit: int | None = None
-) -> dict:
->>>>>>> 510172f0
     """Create a table component that renders data using TableViewerWidget.
 
     Args:
@@ -1003,22 +776,8 @@
             },
         }
 
-<<<<<<< HEAD
         logger.debug(f"[table] ID={component_id}")
         return ComponentReturn(component, component)
-=======
-        if service.should_render(component_id, component):
-            if logger.isEnabledFor(logging.DEBUG):
-                logger.debug(f"Created component: {component}")
-            service.append_component(component)
-        else:
-            if logger.isEnabledFor(logging.DEBUG):
-                logger.debug(
-                    f"No changes detected. skipping append for component {component}"
-                )
-
-        return component
->>>>>>> 510172f0
 
     except Exception as e:
         logger.error(f"Error creating table component: {e!s}")
@@ -1032,16 +791,11 @@
             },
         }
 
-<<<<<<< HEAD
         return ComponentReturn(error_component, error_component)
 
 
 @with_render_tracking('text')
 def text(markdown_str: str, size: float = 1.0, component_id: Optional[str] = None) -> ComponentReturn:
-=======
-
-def text(markdown_str: str, size: float = 1.0) -> str:
->>>>>>> 510172f0
     """Create a text/markdown component."""
     component = {
         "type": "text",
@@ -1051,21 +805,8 @@
         "size": size,
     }
 
-<<<<<<< HEAD
     logger.info(f"[text] ID = {component_id}, content = {markdown_str}")
     return ComponentReturn(markdown_str, component)
-=======
-    if service.should_render(component_id, component):
-        if logger.isEnabledFor(logging.DEBUG):
-            logger.debug(f"Created component: {component}")
-        service.append_component(component)
-    else:
-        if logger.isEnabledFor(logging.DEBUG):
-            logger.debug(
-                f"No changes detected. skipping append for component {component}"
-            )
-    return markdown_str
->>>>>>> 510172f0
 
 
 @with_render_tracking('text_input')
@@ -1103,55 +844,21 @@
         "size": size,
     }
 
-<<<<<<< HEAD
     logger.debug(f"[text_input] ID={component_id}, value={current_value}")
     return ComponentReturn(current_value, component)
 
 
 @with_render_tracking('topbar')
 def topbar(component_id: Optional[str] = None) -> ComponentReturn:
-=======
-    if service.should_render(component_id, component):
-        if logger.isEnabledFor(logging.DEBUG):
-            logger.debug(f"Created component: {component}")
-        service.append_component(component)
-    else:
-        if logger.isEnabledFor(logging.DEBUG):
-            logger.debug(
-                f"No changes detected. skipping append for component {component}"
-            )
-
-    return current_value
-
-
-def topbar() -> dict:
->>>>>>> 510172f0
     """Creates a topbar component."""
     component = {"type": "topbar", "id": component_id}
 
-<<<<<<< HEAD
     logger.debug(f"[topbar] ID={component_id}")
     return ComponentReturn(component, component)
 
 
 @with_render_tracking('workflow_dag')
 def workflow_dag(workflow: Workflow, title: str = "Workflow Dependency Graph", component_id: Optional[str] = None) -> ComponentReturn:
-=======
-    if service.should_render(component_id, component):
-        if logger.isEnabledFor(logging.DEBUG):
-            logger.debug(f"Created component: {component}")
-        service.append_component(component)
-    else:
-        if logger.isEnabledFor(logging.DEBUG):
-            logger.debug(
-                f"No changes detected. skipping append for component {component}"
-            )
-
-    return component
-
-
-def workflow_dag(workflow: Workflow, title: str = "Workflow Dependency Graph") -> dict:
->>>>>>> 510172f0
     """
     Render the workflow's DAG visualization.
 
@@ -1197,21 +904,7 @@
         }
 
         logger.debug(f"[WORKFLOW_DAG] Created DAG component with id {component_id}")
-<<<<<<< HEAD
         return ComponentReturn(component, component)
-=======
-        if service.should_render(component_id, component):
-            if logger.isEnabledFor(logging.DEBUG):
-                logger.debug(f"Created component: {component}")
-            service.append_component(component)
-        else:
-            if logger.isEnabledFor(logging.DEBUG):
-                logger.debug(
-                    f"No changes detected. skipping append for component {component}"
-                )
-
-        return component
->>>>>>> 510172f0
 
     except Exception as e:
         logger.error(
@@ -1250,50 +943,6 @@
         return obj.item()
     return obj
 
-<<<<<<< HEAD
-=======
-
-def generate_stable_id(prefix: str = "component", identifier: str | None = None) -> str:
-    """
-    Generate a stable and deterministic component ID based on either a user-provided identifier
-    or the source code callsite.
-
-    This is useful for ensuring that components retain the same ID across script reruns, enabling
-    reliable caching, state restoration, and render diffing.
-
-    Args:
-        prefix (str): A prefix to distinguish the type of component (e.g., "text", "plot").
-        identifier (Optional[str]): An optional string used to generate a stable hash. This can
-                                    be a label, index, or any meaningful identifier. If not provided,
-                                    the callsite (filename and line number) will be used.
-
-    Returns:
-        str: A stable component ID in the format "<prefix>-<hash>", where <hash> is the first
-             8 characters of an MD5 hash derived from the identifier or callsite.
-
-    Notes:
-        - If no identifier is provided, the function inspects the call stack and hashes the
-          file name and line number where `generate_stable_id` was originally invoked.
-        - This makes it easy to write deterministic scripts without manually assigning IDs,
-          while still supporting manual overrides.
-    """
-
-    def get_callsite_id():
-        frame = currentframe()
-        for _ in range(3):  # skip generate_stable_id, text(), etc.
-            if frame is not None:
-                frame = frame.f_back
-        info = getframeinfo(frame)
-        return f"{info.filename}:{info.lineno}"
-
-    if identifier:
-        hashed = hashlib.md5(identifier.lower().encode()).hexdigest()[:8]
-    else:
-        identifier = get_callsite_id()
-        hashed = hashlib.md5(identifier.encode()).hexdigest()[:8]
-    return f"{prefix}-{hashed}"
->>>>>>> 510172f0
-
 
 # async def render_and_send_fastplotlib(
 #     fig: "fplt.Figure",
